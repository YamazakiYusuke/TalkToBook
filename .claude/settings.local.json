{
  "permissions": {
    "allow": [
<<<<<<< HEAD
      "Bash(git add:*)",
      "Bash(git push:*)",
      "Bash(mkdir:*)",
      "Bash(ls:*)",
      "Bash(git:*)",
      "Bash(gh:*)",
      "Bash(find:*)",
      "Bash(java:*)",
      "Bash(export:*)",
      "Bash(./gradlew test:*)",
      "Bash(rm:*)",
      "Bash(java:*)",
      "Bash(echo:*)",
      "Bash(sdkmanager:*)",
      "Bash(adb:*)",
      "Bash(./gradlew:*)",
      "Bash(./scripts/quick-test.sh:*)",
      "Bash(cat:*)",
      "Bash(./scripts/check-build.sh:*)",
      "Bash(./scripts/check-tests.sh:*)",
      "Bash(./scripts/check-lint.sh:*)",
      "Bash(./scripts/run-tests.sh:*)",
      "Bash(bash:*)",
      "Bash(timeout:*)",
      "Bash(rg:*)",
      "Bash(./scripts/test-specific.sh:*)",
      "Bash(chmod:*)",
      "Bash(grep:*)",
      "Bash(kotlinc:*)",
      "Bash(dos2unix:*)",
      "Bash(sed:*)",
      "Bash(update-alternatives:*)",
      "Bash(mv:*)",
      "Bash(/workspace/scripts/run-tests.sh:*)",
      "Bash(true)"
=======
      "Bash(-exec kotlinc -classpath /usr/lib/jvm/java-17-openjdk-amd64/lib/rt.jar {} -d /tmp/kotlin-check)"
>>>>>>> f28cc748
    ],
    "deny": []
  }
}<|MERGE_RESOLUTION|>--- conflicted
+++ resolved
@@ -1,7 +1,7 @@
 {
   "permissions": {
     "allow": [
-<<<<<<< HEAD
+      "Bash(-exec kotlinc -classpath /usr/lib/jvm/java-17-openjdk-amd64/lib/rt.jar {} -d /tmp/kotlin-check)"
       "Bash(git add:*)",
       "Bash(git push:*)",
       "Bash(mkdir:*)",
@@ -37,9 +37,6 @@
       "Bash(mv:*)",
       "Bash(/workspace/scripts/run-tests.sh:*)",
       "Bash(true)"
-=======
-      "Bash(-exec kotlinc -classpath /usr/lib/jvm/java-17-openjdk-amd64/lib/rt.jar {} -d /tmp/kotlin-check)"
->>>>>>> f28cc748
     ],
     "deny": []
   }
