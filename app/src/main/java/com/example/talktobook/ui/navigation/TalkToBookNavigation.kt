package com.example.talktobook.ui.navigation

import androidx.compose.foundation.layout.*
import androidx.compose.runtime.Composable
import androidx.compose.ui.Modifier
import androidx.compose.ui.unit.dp
import androidx.navigation.NavHostController
import androidx.navigation.NavType
import androidx.navigation.compose.NavHost
import androidx.navigation.compose.composable
import androidx.navigation.compose.rememberNavController
import androidx.navigation.navArgument
import androidx.hilt.navigation.compose.hiltViewModel
import com.example.talktobook.presentation.screen.MainScreen
import com.example.talktobook.presentation.screen.RecordingScreen
<<<<<<< HEAD
import com.example.talktobook.presentation.screen.SettingsScreen
import com.example.talktobook.presentation.screen.DocumentListScreen
import com.example.talktobook.presentation.screen.document.DocumentDetailScreen
import com.example.talktobook.presentation.screen.chapter.ChapterListScreen
import com.example.talktobook.presentation.screen.chapter.ChapterEditScreen
=======
import com.example.talktobook.presentation.screen.TextViewScreen
import com.example.talktobook.presentation.screen.DocumentDetailScreen
import com.example.talktobook.presentation.screen.document.DocumentListScreen
import com.example.talktobook.presentation.screen.ChapterEditScreen
>>>>>>> f28cc748
import com.example.talktobook.presentation.screen.DocumentMergeScreen
import com.example.talktobook.ui.components.TalkToBookScreen
import com.example.talktobook.ui.components.TalkToBookPrimaryButton

@Composable
fun TalkToBookNavigation(
    modifier: Modifier = Modifier,
    navController: NavHostController = rememberNavController(),
    startDestination: String = Screen.Main.route
) {
    NavHost(
        navController = navController,
        startDestination = startDestination,
        modifier = modifier
    ) {
        // Main Screen - Placeholder for now
        composable(Screen.Main.route) {
            TalkToBookScreen(
                title = "TalkToBook",
                scrollable = false
            ) {
                Column(
                    modifier = Modifier.fillMaxSize(),
                    horizontalAlignment = androidx.compose.ui.Alignment.CenterHorizontally,
                    verticalArrangement = androidx.compose.foundation.layout.Arrangement.Center
                ) {
                    TalkToBookPrimaryButton(
                        text = "Start Recording",
                        onClick = {
                            navController.navigate(Screen.Recording.route)
                        }
                    )
                    
                    androidx.compose.foundation.layout.Spacer(modifier = Modifier.height(16.dp))
                    
                    TalkToBookPrimaryButton(
                        text = "View Documents",
                        onClick = {
                            navController.navigate(Screen.DocumentList.route)
                        }
                    )
                }
            }
        }

        // Recording Screen
        composable(Screen.Recording.route) {
            RecordingScreen(
                onNavigateBack = {
                    navController.popBackStack()
                },
                onNavigateToProcessing = {
                    // Navigate to text view with a placeholder recordingId
                    // The actual recordingId should be handled by the RecordingScreen when recording completes
                    navController.navigate(Screen.TextView.createRoute("current"))
                }
            )
        }

        // Text Editing Screen
        composable(
            route = Screen.TextView.route,
            arguments = listOf(navArgument(RECORDING_ID_KEY) { type = NavType.StringType })
        ) { backStackEntry ->
            val recordingId = backStackEntry.arguments?.getString(RECORDING_ID_KEY) ?: ""
            TextViewScreen(
                recordingId = recordingId,
                onNavigateBack = {
                    navController.popBackStack()
                },
                onNavigateToDocuments = {
                    navController.navigate(Screen.DocumentList.route)
                }
            )
        }
        
        composable(Screen.DocumentList.route) {
            DocumentListScreen(
                onNavigateBack = {
                    navController.popBackStack()
                },
                onNavigateToDocument = { documentId ->
                    navController.navigate(Screen.DocumentDetail.createRoute(documentId))
                }
            )
        }
        
        composable(
            route = Screen.DocumentDetail.route,
            arguments = listOf(navArgument(DOCUMENT_ID_KEY) { type = NavType.StringType })
        ) { backStackEntry ->
            val documentId = backStackEntry.arguments?.getString(DOCUMENT_ID_KEY) ?: ""
            DocumentDetailScreen(
                documentId = documentId,
                onNavigateBack = {
                    navController.popBackStack()
                },
                onNavigateToChapters = {
                    navController.navigate(Screen.ChapterList.createRoute(documentId))
                },
                onNavigateToChapterEdit = { chapterId ->
                    navController.navigate(Screen.ChapterEdit.createRoute(chapterId))
                }
            )
        }
        
        composable(
            route = "${Screen.DocumentMerge.route}?selectedIds={selectedIds}",
            arguments = listOf(navArgument("selectedIds") { 
                type = NavType.StringType
                defaultValue = ""
            })
        ) { backStackEntry ->
            val selectedIdsParam = backStackEntry.arguments?.getString("selectedIds") ?: ""
            val selectedIds = if (selectedIdsParam.isNotEmpty()) {
                selectedIdsParam.split(",")
            } else {
                emptyList()
            }
            
            DocumentMergeScreen(
                onNavigateBack = {
                    navController.popBackStack()
                },
                onNavigateToDocument = { documentId ->
                    navController.navigate(Screen.DocumentDetail.createRoute(documentId))
                },
                selectedDocumentIds = selectedIds
            )
        }
        
        composable(
            route = Screen.ChapterList.route,
            arguments = listOf(navArgument(DOCUMENT_ID_KEY) { type = NavType.StringType })
        ) { backStackEntry ->
            val documentId = backStackEntry.arguments?.getString(DOCUMENT_ID_KEY) ?: ""
            ChapterListScreen(
                documentId = documentId,
                onNavigateBack = {
                    navController.popBackStack()
                },
                onNavigateToChapterEdit = { chapterId ->
                    navController.navigate(Screen.ChapterEdit.createRoute(chapterId))
                }
            )
        }
        
        composable(
            route = Screen.ChapterEdit.route,
            arguments = listOf(navArgument(CHAPTER_ID_KEY) { type = NavType.StringType })
        ) { backStackEntry ->
            val chapterId = backStackEntry.arguments?.getString(CHAPTER_ID_KEY) ?: ""
            ChapterEditScreen(
                chapterId = chapterId,
                onNavigateBack = {
                    navController.popBackStack()
                }
            )
        }
<<<<<<< HEAD
        
        composable(Screen.Settings.route) {
            SettingsScreen(
                onNavigateBack = {
                    navController.popBackStack()
                }
            )
        }
        
        composable(Screen.Error.route) {
            ErrorScreen(
                onNavigateBack = {
                    navController.popBackStack()
                },
                onNavigateToMain = {
                    navController.navigate(Screen.Main.route) {
                        popUpTo(Screen.Main.route) { inclusive = true }
                    }
                }
            )
        }
    }
}

// Placeholder screens for demonstration
=======
    }
}
>>>>>>> f28cc748


// Placeholder composables for missing screens
@Composable
private fun DocumentMergeScreen(
    onNavigateBack: () -> Unit,
    onNavigateToDocument: (String) -> Unit = {},
    selectedDocumentIds: List<String> = emptyList()
) {
    TalkToBookScreen(title = "Document Merge") {
        TalkToBookPrimaryButton(
            text = "Back",
            onClick = onNavigateBack
        )
    }
}
<<<<<<< HEAD






@Composable
private fun ErrorScreen(
    onNavigateBack: () -> Unit,
    onNavigateToMain: () -> Unit
) {
    TalkToBookScreen(title = "Error") {
        TalkToBookPrimaryButton(
            text = "Retry",
            onClick = onNavigateBack
        )
        TalkToBookPrimaryButton(
            text = "Home",
            onClick = onNavigateToMain
        )
=======
@Composable
private fun ChapterListScreen(
    documentId: String,
    onNavigateBack: () -> Unit,
    onNavigateToChapterEdit: (String) -> Unit
) {
    TalkToBookScreen(title = "Chapters") {
        TalkToBookPrimaryButton(
            text = "Back",
            onClick = onNavigateBack
        )
>>>>>>> f28cc748
    }
}<|MERGE_RESOLUTION|>--- conflicted
+++ resolved
@@ -1,268 +1,183 @@
-package com.example.talktobook.ui.navigation
-
-import androidx.compose.foundation.layout.*
-import androidx.compose.runtime.Composable
-import androidx.compose.ui.Modifier
-import androidx.compose.ui.unit.dp
-import androidx.navigation.NavHostController
-import androidx.navigation.NavType
-import androidx.navigation.compose.NavHost
-import androidx.navigation.compose.composable
-import androidx.navigation.compose.rememberNavController
-import androidx.navigation.navArgument
-import androidx.hilt.navigation.compose.hiltViewModel
-import com.example.talktobook.presentation.screen.MainScreen
-import com.example.talktobook.presentation.screen.RecordingScreen
-<<<<<<< HEAD
-import com.example.talktobook.presentation.screen.SettingsScreen
-import com.example.talktobook.presentation.screen.DocumentListScreen
-import com.example.talktobook.presentation.screen.document.DocumentDetailScreen
-import com.example.talktobook.presentation.screen.chapter.ChapterListScreen
-import com.example.talktobook.presentation.screen.chapter.ChapterEditScreen
-=======
-import com.example.talktobook.presentation.screen.TextViewScreen
-import com.example.talktobook.presentation.screen.DocumentDetailScreen
-import com.example.talktobook.presentation.screen.document.DocumentListScreen
-import com.example.talktobook.presentation.screen.ChapterEditScreen
->>>>>>> f28cc748
-import com.example.talktobook.presentation.screen.DocumentMergeScreen
-import com.example.talktobook.ui.components.TalkToBookScreen
-import com.example.talktobook.ui.components.TalkToBookPrimaryButton
-
-@Composable
-fun TalkToBookNavigation(
-    modifier: Modifier = Modifier,
-    navController: NavHostController = rememberNavController(),
-    startDestination: String = Screen.Main.route
-) {
-    NavHost(
-        navController = navController,
-        startDestination = startDestination,
-        modifier = modifier
-    ) {
-        // Main Screen - Placeholder for now
-        composable(Screen.Main.route) {
-            TalkToBookScreen(
-                title = "TalkToBook",
-                scrollable = false
-            ) {
-                Column(
-                    modifier = Modifier.fillMaxSize(),
-                    horizontalAlignment = androidx.compose.ui.Alignment.CenterHorizontally,
-                    verticalArrangement = androidx.compose.foundation.layout.Arrangement.Center
-                ) {
-                    TalkToBookPrimaryButton(
-                        text = "Start Recording",
-                        onClick = {
-                            navController.navigate(Screen.Recording.route)
-                        }
-                    )
-                    
-                    androidx.compose.foundation.layout.Spacer(modifier = Modifier.height(16.dp))
-                    
-                    TalkToBookPrimaryButton(
-                        text = "View Documents",
-                        onClick = {
-                            navController.navigate(Screen.DocumentList.route)
-                        }
-                    )
-                }
-            }
-        }
-
-        // Recording Screen
-        composable(Screen.Recording.route) {
-            RecordingScreen(
-                onNavigateBack = {
-                    navController.popBackStack()
-                },
-                onNavigateToProcessing = {
-                    // Navigate to text view with a placeholder recordingId
-                    // The actual recordingId should be handled by the RecordingScreen when recording completes
-                    navController.navigate(Screen.TextView.createRoute("current"))
-                }
-            )
-        }
-
-        // Text Editing Screen
-        composable(
-            route = Screen.TextView.route,
-            arguments = listOf(navArgument(RECORDING_ID_KEY) { type = NavType.StringType })
-        ) { backStackEntry ->
-            val recordingId = backStackEntry.arguments?.getString(RECORDING_ID_KEY) ?: ""
-            TextViewScreen(
-                recordingId = recordingId,
-                onNavigateBack = {
-                    navController.popBackStack()
-                },
-                onNavigateToDocuments = {
-                    navController.navigate(Screen.DocumentList.route)
-                }
-            )
-        }
-        
-        composable(Screen.DocumentList.route) {
-            DocumentListScreen(
-                onNavigateBack = {
-                    navController.popBackStack()
-                },
-                onNavigateToDocument = { documentId ->
-                    navController.navigate(Screen.DocumentDetail.createRoute(documentId))
-                }
-            )
-        }
-        
-        composable(
-            route = Screen.DocumentDetail.route,
-            arguments = listOf(navArgument(DOCUMENT_ID_KEY) { type = NavType.StringType })
-        ) { backStackEntry ->
-            val documentId = backStackEntry.arguments?.getString(DOCUMENT_ID_KEY) ?: ""
-            DocumentDetailScreen(
-                documentId = documentId,
-                onNavigateBack = {
-                    navController.popBackStack()
-                },
-                onNavigateToChapters = {
-                    navController.navigate(Screen.ChapterList.createRoute(documentId))
-                },
-                onNavigateToChapterEdit = { chapterId ->
-                    navController.navigate(Screen.ChapterEdit.createRoute(chapterId))
-                }
-            )
-        }
-        
-        composable(
-            route = "${Screen.DocumentMerge.route}?selectedIds={selectedIds}",
-            arguments = listOf(navArgument("selectedIds") { 
-                type = NavType.StringType
-                defaultValue = ""
-            })
-        ) { backStackEntry ->
-            val selectedIdsParam = backStackEntry.arguments?.getString("selectedIds") ?: ""
-            val selectedIds = if (selectedIdsParam.isNotEmpty()) {
-                selectedIdsParam.split(",")
-            } else {
-                emptyList()
-            }
-            
-            DocumentMergeScreen(
-                onNavigateBack = {
-                    navController.popBackStack()
-                },
-                onNavigateToDocument = { documentId ->
-                    navController.navigate(Screen.DocumentDetail.createRoute(documentId))
-                },
-                selectedDocumentIds = selectedIds
-            )
-        }
-        
-        composable(
-            route = Screen.ChapterList.route,
-            arguments = listOf(navArgument(DOCUMENT_ID_KEY) { type = NavType.StringType })
-        ) { backStackEntry ->
-            val documentId = backStackEntry.arguments?.getString(DOCUMENT_ID_KEY) ?: ""
-            ChapterListScreen(
-                documentId = documentId,
-                onNavigateBack = {
-                    navController.popBackStack()
-                },
-                onNavigateToChapterEdit = { chapterId ->
-                    navController.navigate(Screen.ChapterEdit.createRoute(chapterId))
-                }
-            )
-        }
-        
-        composable(
-            route = Screen.ChapterEdit.route,
-            arguments = listOf(navArgument(CHAPTER_ID_KEY) { type = NavType.StringType })
-        ) { backStackEntry ->
-            val chapterId = backStackEntry.arguments?.getString(CHAPTER_ID_KEY) ?: ""
-            ChapterEditScreen(
-                chapterId = chapterId,
-                onNavigateBack = {
-                    navController.popBackStack()
-                }
-            )
-        }
-<<<<<<< HEAD
-        
-        composable(Screen.Settings.route) {
-            SettingsScreen(
-                onNavigateBack = {
-                    navController.popBackStack()
-                }
-            )
-        }
-        
-        composable(Screen.Error.route) {
-            ErrorScreen(
-                onNavigateBack = {
-                    navController.popBackStack()
-                },
-                onNavigateToMain = {
-                    navController.navigate(Screen.Main.route) {
-                        popUpTo(Screen.Main.route) { inclusive = true }
-                    }
-                }
-            )
-        }
-    }
-}
-
-// Placeholder screens for demonstration
-=======
-    }
-}
->>>>>>> f28cc748
-
-
-// Placeholder composables for missing screens
-@Composable
-private fun DocumentMergeScreen(
-    onNavigateBack: () -> Unit,
-    onNavigateToDocument: (String) -> Unit = {},
-    selectedDocumentIds: List<String> = emptyList()
-) {
-    TalkToBookScreen(title = "Document Merge") {
-        TalkToBookPrimaryButton(
-            text = "Back",
-            onClick = onNavigateBack
-        )
-    }
-}
-<<<<<<< HEAD
-
-
-
-
-
-
-@Composable
-private fun ErrorScreen(
-    onNavigateBack: () -> Unit,
-    onNavigateToMain: () -> Unit
-) {
-    TalkToBookScreen(title = "Error") {
-        TalkToBookPrimaryButton(
-            text = "Retry",
-            onClick = onNavigateBack
-        )
-        TalkToBookPrimaryButton(
-            text = "Home",
-            onClick = onNavigateToMain
-        )
-=======
-@Composable
-private fun ChapterListScreen(
-    documentId: String,
-    onNavigateBack: () -> Unit,
-    onNavigateToChapterEdit: (String) -> Unit
-) {
-    TalkToBookScreen(title = "Chapters") {
-        TalkToBookPrimaryButton(
-            text = "Back",
-            onClick = onNavigateBack
-        )
->>>>>>> f28cc748
-    }
+package com.example.talktobook.ui.navigation
+
+import androidx.compose.foundation.layout.*
+import androidx.compose.runtime.Composable
+import androidx.compose.ui.Modifier
+import androidx.compose.ui.unit.dp
+import androidx.navigation.NavHostController
+import androidx.navigation.NavType
+import androidx.navigation.compose.NavHost
+import androidx.navigation.compose.composable
+import androidx.navigation.compose.rememberNavController
+import androidx.navigation.navArgument
+import androidx.hilt.navigation.compose.hiltViewModel
+import com.example.talktobook.presentation.screen.MainScreen
+import com.example.talktobook.presentation.screen.RecordingScreen
+import com.example.talktobook.presentation.screen.SettingsScreen
+import com.example.talktobook.presentation.screen.TextViewScreen
+import com.example.talktobook.presentation.screen.document.DocumentListScreen
+import com.example.talktobook.presentation.screen.document.DocumentDetailScreen
+import com.example.talktobook.presentation.screen.chapter.ChapterListScreen
+import com.example.talktobook.presentation.screen.chapter.ChapterEditScreen
+import com.example.talktobook.presentation.screen.DocumentMergeScreen
+import com.example.talktobook.ui.components.TalkToBookScreen
+import com.example.talktobook.ui.components.TalkToBookPrimaryButton
+
+@Composable
+fun TalkToBookNavigation(
+    modifier: Modifier = Modifier,
+    navController: NavHostController = rememberNavController(),
+    startDestination: String = Screen.Main.route
+) {
+    NavHost(
+        navController = navController,
+        startDestination = startDestination,
+        modifier = modifier
+    ) {
+        // Main Screen
+        composable(Screen.Main.route) {
+            MainScreen(
+                onNavigateToRecording = {
+                    navController.navigate(Screen.Recording.route)
+                },
+                onNavigateToDocuments = {
+                    navController.navigate(Screen.DocumentList.route)
+                },
+                onNavigateToSettings = {
+                    navController.navigate(Screen.Settings.route)
+                }
+            )
+        }
+
+        // Recording Screen
+        composable(Screen.Recording.route) {
+            RecordingScreen(
+                onNavigateBack = {
+                    navController.popBackStack()
+                },
+                onNavigateToProcessing = { recordingId ->
+                    navController.navigate(Screen.TextView.createRoute(recordingId))
+                }
+            )
+        }
+
+        // Text Editing Screen
+        composable(
+            route = Screen.TextView.route,
+            arguments = listOf(navArgument(RECORDING_ID_KEY) { type = NavType.StringType })
+        ) { backStackEntry ->
+            val recordingId = backStackEntry.arguments?.getString(RECORDING_ID_KEY) ?: ""
+            TextViewScreen(
+                recordingId = recordingId,
+                onNavigateBack = {
+                    navController.popBackStack()
+                },
+                onNavigateToDocuments = {
+                    navController.navigate(Screen.DocumentList.route)
+                }
+            )
+        }
+        
+        // Document List Screen
+        composable(Screen.DocumentList.route) {
+            DocumentListScreen(
+                onNavigateBack = {
+                    navController.popBackStack()
+                },
+                onNavigateToDocument = { documentId ->
+                    navController.navigate(Screen.DocumentDetail.createRoute(documentId))
+                },
+                onNavigateToMerge = { selectedIds ->
+                    val idsString = selectedIds.joinToString(",")
+                    navController.navigate("${Screen.DocumentMerge.route}?selectedIds=$idsString")
+                }
+            )
+        }
+        
+        // Document Detail Screen
+        composable(
+            route = Screen.DocumentDetail.route,
+            arguments = listOf(navArgument(DOCUMENT_ID_KEY) { type = NavType.StringType })
+        ) { backStackEntry ->
+            val documentId = backStackEntry.arguments?.getString(DOCUMENT_ID_KEY) ?: ""
+            DocumentDetailScreen(
+                documentId = documentId,
+                onNavigateBack = {
+                    navController.popBackStack()
+                },
+                onNavigateToChapters = {
+                    navController.navigate(Screen.ChapterList.createRoute(documentId))
+                },
+                onNavigateToChapterEdit = { chapterId ->
+                    navController.navigate(Screen.ChapterEdit.createRoute(chapterId))
+                }
+            )
+        }
+        
+        // Document Merge Screen
+        composable(
+            route = "${Screen.DocumentMerge.route}?selectedIds={selectedIds}",
+            arguments = listOf(navArgument("selectedIds") { 
+                type = NavType.StringType
+                defaultValue = ""
+            })
+        ) { backStackEntry ->
+            val selectedIdsString = backStackEntry.arguments?.getString("selectedIds") ?: ""
+            val selectedIds = if (selectedIdsString.isNotEmpty()) {
+                selectedIdsString.split(",")
+            } else {
+                emptyList()
+            }
+            
+            DocumentMergeScreen(
+                selectedDocumentIds = selectedIds,
+                onNavigateBack = {
+                    navController.popBackStack()
+                },
+                onNavigateToDocument = { documentId ->
+                    navController.navigate(Screen.DocumentDetail.createRoute(documentId))
+                }
+            )
+        }
+        
+        // Chapter List Screen
+        composable(
+            route = Screen.ChapterList.route,
+            arguments = listOf(navArgument(DOCUMENT_ID_KEY) { type = NavType.StringType })
+        ) { backStackEntry ->
+            val documentId = backStackEntry.arguments?.getString(DOCUMENT_ID_KEY) ?: ""
+            ChapterListScreen(
+                documentId = documentId,
+                onNavigateBack = {
+                    navController.popBackStack()
+                },
+                onNavigateToChapterEdit = { chapterId ->
+                    navController.navigate(Screen.ChapterEdit.createRoute(chapterId))
+                }
+            )
+        }
+        
+        // Chapter Edit Screen
+        composable(
+            route = Screen.ChapterEdit.route,
+            arguments = listOf(navArgument(CHAPTER_ID_KEY) { type = NavType.StringType })
+        ) { backStackEntry ->
+            val chapterId = backStackEntry.arguments?.getString(CHAPTER_ID_KEY) ?: ""
+            ChapterEditScreen(
+                chapterId = chapterId,
+                onNavigateBack = {
+                    navController.popBackStack()
+                }
+            )
+        }
+        
+        // Settings Screen
+        composable(Screen.Settings.route) {
+            SettingsScreen(
+                onNavigateBack = {
+                    navController.popBackStack()
+                }
+            )
+        }
+    }
 }