--- conflicted
+++ resolved
@@ -1,292 +1,209 @@
-package com.example.talktobook.ui.navigation
-
-import androidx.compose.runtime.Composable
-import androidx.compose.ui.Modifier
-import androidx.navigation.NavHostController
-import androidx.navigation.NavType
-import androidx.navigation.compose.NavHost
-import androidx.navigation.compose.composable
-import androidx.navigation.compose.rememberNavController
-import androidx.navigation.navArgument
-import androidx.hilt.navigation.compose.hiltViewModel
-import com.example.talktobook.presentation.screen.RecordingScreen
-<<<<<<< HEAD
-import com.example.talktobook.presentation.screen.TextViewScreen
-import com.example.talktobook.presentation.screen.DocumentDetailScreen
-import com.example.talktobook.presentation.screen.DocumentListScreen
-import com.example.talktobook.presentation.screen.ChapterEditScreen
-=======
-import com.example.talktobook.presentation.screen.document.DocumentListScreen
-import com.example.talktobook.presentation.screen.document.DocumentDetailScreen
->>>>>>> 427251b0
-import com.example.talktobook.ui.components.TalkToBookScreen
-import com.example.talktobook.ui.components.TalkToBookPrimaryButton
-
-@Composable
-fun TalkToBookNavigation(
-    modifier: Modifier = Modifier,
-    navController: NavHostController = rememberNavController(),
-    startDestination: String = Screen.Main.route
-) {
-    NavHost(
-        navController = navController,
-        startDestination = startDestination,
-        modifier = modifier
-    ) {
-        composable(Screen.Main.route) {
-            MainScreen(
-                onNavigateToRecording = {
-                    navController.navigate(Screen.Recording.route)
-                },
-                onNavigateToDocuments = {
-                    navController.navigate(Screen.DocumentList.route)
-                },
-                onNavigateToSettings = {
-                    navController.navigate(Screen.Settings.route)
-                }
-            )
-        }
-        
-        composable(Screen.Recording.route) {
-            RecordingScreen(
-                onNavigateBack = {
-                    navController.popBackStack()
-                },
-                onNavigateToProcessing = {
-                    navController.navigate(Screen.Processing.route)
-                }
-            )
-        }
-        
-        composable(Screen.Processing.route) {
-            ProcessingScreen(
-                onNavigateToTextView = { recordingId ->
-                    navController.navigate(Screen.TextView.createRoute(recordingId))
-                },
-                onNavigateToError = {
-                    navController.navigate(Screen.Error.route)
-                }
-            )
-        }
-        
-        composable(
-            route = Screen.TextView.route,
-            arguments = listOf(navArgument(RECORDING_ID_KEY) { type = NavType.StringType })
-        ) { backStackEntry ->
-            val recordingId = backStackEntry.arguments?.getString(RECORDING_ID_KEY) ?: ""
-            TextViewScreen(
-                recordingId = recordingId,
-                onNavigateBack = {
-                    navController.popBackStack()
-                },
-                onNavigateToDocuments = {
-                    navController.navigate(Screen.DocumentList.route)
-                }
-            )
-        }
-        
-        composable(Screen.DocumentList.route) {
-            DocumentListScreen(
-                onNavigateBack = {
-                    navController.popBackStack()
-                },
-                onNavigateToDocument = { documentId ->
-                    navController.navigate(Screen.DocumentDetail.createRoute(documentId))
-                }
-            )
-        }
-        
-        composable(
-            route = Screen.DocumentDetail.route,
-            arguments = listOf(navArgument(DOCUMENT_ID_KEY) { type = NavType.StringType })
-        ) { backStackEntry ->
-            val documentId = backStackEntry.arguments?.getString(DOCUMENT_ID_KEY) ?: ""
-            DocumentDetailScreen(
-                documentId = documentId,
-                onNavigateBack = {
-                    navController.popBackStack()
-                },
-<<<<<<< HEAD
-                onNavigateToChapters = {
-                    navController.navigate(Screen.ChapterList.createRoute(documentId))
-                },
-                onNavigateToChapterEdit = { chapterId ->
-                    navController.navigate(Screen.ChapterEdit.createRoute(chapterId))
-=======
-                onNavigateToChapters = { docId ->
-                    navController.navigate(Screen.ChapterList.createRoute(docId))
->>>>>>> 427251b0
-                }
-            )
-        }
-        
-        composable(Screen.DocumentMerge.route) {
-            DocumentMergeScreen(
-                onNavigateBack = {
-                    navController.popBackStack()
-                },
-                onNavigateToDocument = { documentId ->
-                    navController.navigate(Screen.DocumentDetail.createRoute(documentId))
-                }
-            )
-        }
-        
-        composable(
-            route = Screen.ChapterList.route,
-            arguments = listOf(navArgument(DOCUMENT_ID_KEY) { type = NavType.StringType })
-        ) { backStackEntry ->
-            val documentId = backStackEntry.arguments?.getString(DOCUMENT_ID_KEY) ?: ""
-            ChapterListScreen(
-                documentId = documentId,
-                onNavigateBack = {
-                    navController.popBackStack()
-                },
-                onNavigateToChapter = { chapterId ->
-                    navController.navigate(Screen.ChapterEdit.createRoute(chapterId))
-                }
-            )
-        }
-        
-        composable(
-            route = Screen.ChapterEdit.route,
-            arguments = listOf(navArgument(CHAPTER_ID_KEY) { type = NavType.StringType })
-        ) { backStackEntry ->
-            val chapterId = backStackEntry.arguments?.getString(CHAPTER_ID_KEY) ?: ""
-            ChapterEditScreen(
-                chapterId = chapterId,
-                onNavigateBack = {
-                    navController.popBackStack()
-                }
-            )
-        }
-        
-        composable(Screen.Settings.route) {
-            SettingsScreen(
-                onNavigateBack = {
-                    navController.popBackStack()
-                }
-            )
-        }
-        
-        composable(Screen.Error.route) {
-            ErrorScreen(
-                onNavigateBack = {
-                    navController.popBackStack()
-                },
-                onNavigateToMain = {
-                    navController.navigate(Screen.Main.route) {
-                        popUpTo(Screen.Main.route) { inclusive = true }
-                    }
-                }
-            )
-        }
-    }
-}
-
-// Placeholder screens for demonstration
-@Composable
-private fun MainScreen(
-    onNavigateToRecording: () -> Unit,
-    onNavigateToDocuments: () -> Unit,
-    onNavigateToSettings: () -> Unit
-) {
-    TalkToBookScreen(title = "TalkToBook") {
-        TalkToBookPrimaryButton(
-            text = "Start Recording",
-            onClick = onNavigateToRecording
-        )
-        TalkToBookPrimaryButton(
-            text = "View Documents",
-            onClick = onNavigateToDocuments
-        )
-        TalkToBookPrimaryButton(
-            text = "Settings",
-            onClick = onNavigateToSettings
-        )
-    }
-}
-
-@Composable
-private fun ProcessingScreen(
-    onNavigateToTextView: (String) -> Unit,
-    onNavigateToError: () -> Unit
-) {
-    TalkToBookScreen(title = "Processing...") {
-        TalkToBookPrimaryButton(
-            text = "View Text (Demo)",
-            onClick = { onNavigateToTextView("demo-recording-id") }
-        )
-        TalkToBookPrimaryButton(
-            text = "Simulate Error",
-            onClick = onNavigateToError
-        )
-    }
-}
-
-
-
-
-@Composable
-private fun DocumentMergeScreen(
-    onNavigateBack: () -> Unit,
-    onNavigateToDocument: (String) -> Unit
-) {
-    TalkToBookScreen(title = "Merge Documents") {
-        TalkToBookPrimaryButton(
-            text = "Confirm Merge (Demo)",
-            onClick = { onNavigateToDocument("merged-document-id") }
-        )
-        TalkToBookPrimaryButton(
-            text = "Cancel",
-            onClick = onNavigateBack
-        )
-    }
-}
-
-@Composable
-private fun ChapterListScreen(
-    documentId: String,
-    onNavigateBack: () -> Unit,
-    onNavigateToChapter: (String) -> Unit
-) {
-    TalkToBookScreen(title = "Chapters") {
-        TalkToBookPrimaryButton(
-            text = "Edit Chapter (Demo)",
-            onClick = { onNavigateToChapter("demo-chapter-id") }
-        )
-        TalkToBookPrimaryButton(
-            text = "Back",
-            onClick = onNavigateBack
-        )
-    }
-}
-
-
-@Composable
-private fun SettingsScreen(
-    onNavigateBack: () -> Unit
-) {
-    TalkToBookScreen(title = "Settings") {
-        TalkToBookPrimaryButton(
-            text = "Back",
-            onClick = onNavigateBack
-        )
-    }
-}
-
-@Composable
-private fun ErrorScreen(
-    onNavigateBack: () -> Unit,
-    onNavigateToMain: () -> Unit
-) {
-    TalkToBookScreen(title = "Error") {
-        TalkToBookPrimaryButton(
-            text = "Retry",
-            onClick = onNavigateBack
-        )
-        TalkToBookPrimaryButton(
-            text = "Home",
-            onClick = onNavigateToMain
-        )
-    }
+package com.example.talktobook.ui.navigation
+
+import androidx.compose.foundation.layout.*
+import androidx.compose.runtime.Composable
+import androidx.compose.ui.Modifier
+import androidx.compose.ui.unit.dp
+import androidx.navigation.NavHostController
+import androidx.navigation.NavType
+import androidx.navigation.compose.NavHost
+import androidx.navigation.compose.composable
+import androidx.navigation.compose.rememberNavController
+import androidx.navigation.navArgument
+import androidx.hilt.navigation.compose.hiltViewModel
+import com.example.talktobook.presentation.screen.RecordingScreen
+import com.example.talktobook.presentation.screen.TextViewScreen
+import com.example.talktobook.presentation.screen.DocumentDetailScreen
+import com.example.talktobook.presentation.screen.document.DocumentListScreen
+import com.example.talktobook.presentation.screen.ChapterEditScreen
+import com.example.talktobook.ui.components.TalkToBookScreen
+import com.example.talktobook.ui.components.TalkToBookPrimaryButton
+
+@Composable
+fun TalkToBookNavigation(
+    modifier: Modifier = Modifier,
+    navController: NavHostController = rememberNavController(),
+    startDestination: String = Screen.Main.route
+) {
+    NavHost(
+        navController = navController,
+        startDestination = startDestination,
+        modifier = modifier
+    ) {
+        // Main Screen - Placeholder for now
+        composable(Screen.Main.route) {
+            TalkToBookScreen(
+                title = "TalkToBook",
+                scrollable = false
+            ) {
+                Column(
+                    modifier = Modifier.fillMaxSize(),
+                    horizontalAlignment = androidx.compose.ui.Alignment.CenterHorizontally,
+                    verticalArrangement = androidx.compose.foundation.layout.Arrangement.Center
+                ) {
+                    TalkToBookPrimaryButton(
+                        text = "Start Recording",
+                        onClick = {
+                            navController.navigate(Screen.Recording.route)
+                        }
+                    )
+                    
+                    androidx.compose.foundation.layout.Spacer(modifier = Modifier.height(16.dp))
+                    
+                    TalkToBookPrimaryButton(
+                        text = "View Documents",
+                        onClick = {
+                            navController.navigate(Screen.DocumentList.route)
+                        }
+                    )
+                }
+            }
+        }
+
+        // Recording Screen
+        composable(Screen.Recording.route) {
+            RecordingScreen(
+                onNavigateBack = {
+                    navController.popBackStack()
+                },
+                onNavigateToTextView = { recordingId ->
+                    navController.navigate(Screen.TextEdit.createRoute(recordingId))
+                }
+            )
+        }
+
+        // Text Editing Screen
+        composable(
+            route = Screen.TextEdit.route,
+            arguments = listOf(navArgument(RECORDING_ID_KEY) { type = NavType.StringType })
+        ) { backStackEntry ->
+            val recordingId = backStackEntry.arguments?.getString(RECORDING_ID_KEY) ?: ""
+            TextViewScreen(
+                recordingId = recordingId,
+                onNavigateBack = {
+                    navController.popBackStack()
+                },
+                onNavigateToDocuments = {
+                    navController.navigate(Screen.DocumentList.route)
+                }
+            )
+        }
+        
+        composable(Screen.DocumentList.route) {
+            DocumentListScreen(
+                onNavigateBack = {
+                    navController.popBackStack()
+                },
+                onNavigateToDocument = { documentId ->
+                    navController.navigate(Screen.DocumentDetail.createRoute(documentId))
+                }
+            )
+        }
+        
+        composable(
+            route = Screen.DocumentDetail.route,
+            arguments = listOf(navArgument(DOCUMENT_ID_KEY) { type = NavType.StringType })
+        ) { backStackEntry ->
+            val documentId = backStackEntry.arguments?.getString(DOCUMENT_ID_KEY) ?: ""
+            DocumentDetailScreen(
+                documentId = documentId,
+                onNavigateBack = {
+                    navController.popBackStack()
+                },
+                onNavigateToChapters = {
+                    navController.navigate(Screen.ChapterList.createRoute(documentId))
+                },
+                onNavigateToChapterEdit = { chapterId ->
+                    navController.navigate(Screen.ChapterEdit.createRoute(chapterId))
+                }
+            )
+        }
+        
+        composable(Screen.DocumentMerge.route) {
+            DocumentMergeScreen(
+                onNavigateBack = {
+                    navController.popBackStack()
+                }
+            )
+        }
+        
+        composable(
+            route = Screen.ChapterList.route,
+            arguments = listOf(navArgument(DOCUMENT_ID_KEY) { type = NavType.StringType })
+        ) { backStackEntry ->
+            val documentId = backStackEntry.arguments?.getString(DOCUMENT_ID_KEY) ?: ""
+            ChapterListScreen(
+                documentId = documentId,
+                onNavigateBack = {
+                    navController.popBackStack()
+                },
+                onNavigateToChapterEdit = { chapterId ->
+                    navController.navigate(Screen.ChapterEdit.createRoute(chapterId))
+                }
+            )
+        }
+        
+        composable(
+            route = Screen.ChapterEdit.route,
+            arguments = listOf(navArgument(CHAPTER_ID_KEY) { type = NavType.StringType })
+        ) { backStackEntry ->
+            val chapterId = backStackEntry.arguments?.getString(CHAPTER_ID_KEY) ?: ""
+            ChapterEditScreen(
+                chapterId = chapterId,
+                onNavigateBack = {
+                    navController.popBackStack()
+                }
+            )
+        }
+    }
+}
+
+// Screen definitions
+sealed class Screen(val route: String) {
+    object Main : Screen("main")
+    object Recording : Screen("recording")
+    object TextEdit : Screen("text_edit/{$RECORDING_ID_KEY}") {
+        fun createRoute(recordingId: String) = "text_edit/$recordingId"
+    }
+    object DocumentList : Screen("document_list")
+    object DocumentDetail : Screen("document_detail/{$DOCUMENT_ID_KEY}") {
+        fun createRoute(documentId: String) = "document_detail/$documentId"
+    }
+    object DocumentMerge : Screen("document_merge")
+    object ChapterList : Screen("chapter_list/{$DOCUMENT_ID_KEY}") {
+        fun createRoute(documentId: String) = "chapter_list/$documentId"
+    }
+    object ChapterEdit : Screen("chapter_edit/{$CHAPTER_ID_KEY}") {
+        fun createRoute(chapterId: String) = "chapter_edit/$chapterId"
+    }
+}
+
+// Navigation argument keys
+const val RECORDING_ID_KEY = "recordingId"
+const val DOCUMENT_ID_KEY = "documentId"
+const val CHAPTER_ID_KEY = "chapterId"
+
+// Placeholder composables for missing screens
+@Composable
+private fun DocumentMergeScreen(onNavigateBack: () -> Unit) {
+    TalkToBookScreen(title = "Document Merge") {
+        TalkToBookPrimaryButton(
+            text = "Back",
+            onClick = onNavigateBack
+        )
+    }
+}
+
+@Composable
+private fun ChapterListScreen(
+    documentId: String,
+    onNavigateBack: () -> Unit,
+    onNavigateToChapterEdit: (String) -> Unit
+) {
+    TalkToBookScreen(title = "Chapters") {
+        TalkToBookPrimaryButton(
+            text = "Back",
+            onClick = onNavigateBack
+        )
+    }
 }