package com.example.talktobook.ui.navigation

import androidx.compose.foundation.layout.*
import androidx.compose.runtime.Composable
import androidx.compose.ui.Modifier
import androidx.compose.ui.unit.dp
import androidx.navigation.NavHostController
import androidx.navigation.NavType
import androidx.navigation.compose.NavHost
import androidx.navigation.compose.composable
import androidx.navigation.compose.rememberNavController
import androidx.navigation.navArgument
import androidx.hilt.navigation.compose.hiltViewModel
import com.example.talktobook.presentation.screen.RecordingScreen
import com.example.talktobook.presentation.screen.TextViewScreen
import com.example.talktobook.presentation.screen.DocumentDetailScreen
import com.example.talktobook.presentation.screen.document.DocumentListScreen
<<<<<<< HEAD
import com.example.talktobook.presentation.screen.ChapterEditScreen
=======
import com.example.talktobook.presentation.screen.document.DocumentDetailScreen
import com.example.talktobook.presentation.screen.DocumentMergeScreen
>>>>>>> c9c68cbe
import com.example.talktobook.ui.components.TalkToBookScreen
import com.example.talktobook.ui.components.TalkToBookPrimaryButton

@Composable
fun TalkToBookNavigation(
    modifier: Modifier = Modifier,
    navController: NavHostController = rememberNavController(),
    startDestination: String = Screen.Main.route
) {
    NavHost(
        navController = navController,
        startDestination = startDestination,
        modifier = modifier
    ) {
        // Main Screen - Placeholder for now
        composable(Screen.Main.route) {
            TalkToBookScreen(
                title = "TalkToBook",
                scrollable = false
            ) {
                Column(
                    modifier = Modifier.fillMaxSize(),
                    horizontalAlignment = androidx.compose.ui.Alignment.CenterHorizontally,
                    verticalArrangement = androidx.compose.foundation.layout.Arrangement.Center
                ) {
                    TalkToBookPrimaryButton(
                        text = "Start Recording",
                        onClick = {
                            navController.navigate(Screen.Recording.route)
                        }
                    )
                    
                    androidx.compose.foundation.layout.Spacer(modifier = Modifier.height(16.dp))
                    
                    TalkToBookPrimaryButton(
                        text = "View Documents",
                        onClick = {
                            navController.navigate(Screen.DocumentList.route)
                        }
                    )
                }
            }
        }

        // Recording Screen
        composable(Screen.Recording.route) {
            RecordingScreen(
                onNavigateBack = {
                    navController.popBackStack()
                },
                onNavigateToProcessing = {
                    // Navigate to text view with a placeholder recordingId
                    // The actual recordingId should be handled by the RecordingScreen when recording completes
                    navController.navigate(Screen.TextView.createRoute(\"current\"))
                }
            )
        }

        // Text Editing Screen
        composable(
            route = Screen.TextView.route,
            arguments = listOf(navArgument(RECORDING_ID_KEY) { type = NavType.StringType })
        ) { backStackEntry ->
            val recordingId = backStackEntry.arguments?.getString(RECORDING_ID_KEY) ?: ""
            TextViewScreen(
                recordingId = recordingId,
                onNavigateBack = {
                    navController.popBackStack()
                },
                onNavigateToDocuments = {
                    navController.navigate(Screen.DocumentList.route)
                }
            )
        }
        
        composable(Screen.DocumentList.route) {
            DocumentListScreen(
                onNavigateBack = {
                    navController.popBackStack()
                },
                onNavigateToDocument = { documentId ->
                    navController.navigate(Screen.DocumentDetail.createRoute(documentId))
                },
                onNavigateToMerge = {
                    navController.navigate(Screen.DocumentMerge.route)
                },
                onNavigateToMergeWithSelection = { selectedIds ->
                    val selectedIdsParam = selectedIds.joinToString(",")
                    navController.navigate("${Screen.DocumentMerge.route}?selectedIds=$selectedIdsParam")
                }
            )
        }
        
        composable(
            route = Screen.DocumentDetail.route,
            arguments = listOf(navArgument(DOCUMENT_ID_KEY) { type = NavType.StringType })
        ) { backStackEntry ->
            val documentId = backStackEntry.arguments?.getString(DOCUMENT_ID_KEY) ?: ""
            DocumentDetailScreen(
                documentId = documentId,
                onNavigateBack = {
                    navController.popBackStack()
                },
                onNavigateToChapters = {
                    navController.navigate(Screen.ChapterList.createRoute(documentId))
                },
                onNavigateToChapterEdit = { chapterId ->
                    navController.navigate(Screen.ChapterEdit.createRoute(chapterId))
                }
            )
        }
        
        composable(
            route = "${Screen.DocumentMerge.route}?selectedIds={selectedIds}",
            arguments = listOf(navArgument("selectedIds") { 
                type = NavType.StringType
                defaultValue = ""
            })
        ) { backStackEntry ->
            val selectedIdsParam = backStackEntry.arguments?.getString("selectedIds") ?: ""
            val selectedIds = if (selectedIdsParam.isNotEmpty()) {
                selectedIdsParam.split(",")
            } else {
                emptyList()
            }
            
            DocumentMergeScreen(
                onNavigateBack = {
                    navController.popBackStack()
<<<<<<< HEAD
                }
=======
                },
                onNavigateToDocument = { documentId ->
                    navController.navigate(Screen.DocumentDetail.createRoute(documentId))
                },
                selectedDocumentIds = selectedIds
>>>>>>> c9c68cbe
            )
        }
        
        composable(
            route = Screen.ChapterList.route,
            arguments = listOf(navArgument(DOCUMENT_ID_KEY) { type = NavType.StringType })
        ) { backStackEntry ->
            val documentId = backStackEntry.arguments?.getString(DOCUMENT_ID_KEY) ?: ""
            ChapterListScreen(
                documentId = documentId,
                onNavigateBack = {
                    navController.popBackStack()
                },
                onNavigateToChapterEdit = { chapterId ->
                    navController.navigate(Screen.ChapterEdit.createRoute(chapterId))
                }
            )
        }
        
        composable(
            route = Screen.ChapterEdit.route,
            arguments = listOf(navArgument(CHAPTER_ID_KEY) { type = NavType.StringType })
        ) { backStackEntry ->
            val chapterId = backStackEntry.arguments?.getString(CHAPTER_ID_KEY) ?: ""
            ChapterEditScreen(
                chapterId = chapterId,
                onNavigateBack = {
                    navController.popBackStack()
                }
            )
        }
    }
}


// Placeholder composables for missing screens
@Composable
private fun DocumentMergeScreen(onNavigateBack: () -> Unit) {
    TalkToBookScreen(title = "Document Merge") {
        TalkToBookPrimaryButton(
            text = "Back",
            onClick = onNavigateBack
        )
    }
}

<<<<<<< HEAD
=======



>>>>>>> c9c68cbe
@Composable
private fun ChapterListScreen(
    documentId: String,
    onNavigateBack: () -> Unit,
    onNavigateToChapterEdit: (String) -> Unit
) {
    TalkToBookScreen(title = "Chapters") {
        TalkToBookPrimaryButton(
            text = "Back",
            onClick = onNavigateBack
        )
    }
}<|MERGE_RESOLUTION|>--- conflicted
+++ resolved
@@ -1,226 +1,215 @@
-package com.example.talktobook.ui.navigation
-
-import androidx.compose.foundation.layout.*
-import androidx.compose.runtime.Composable
-import androidx.compose.ui.Modifier
-import androidx.compose.ui.unit.dp
-import androidx.navigation.NavHostController
-import androidx.navigation.NavType
-import androidx.navigation.compose.NavHost
-import androidx.navigation.compose.composable
-import androidx.navigation.compose.rememberNavController
-import androidx.navigation.navArgument
-import androidx.hilt.navigation.compose.hiltViewModel
-import com.example.talktobook.presentation.screen.RecordingScreen
-import com.example.talktobook.presentation.screen.TextViewScreen
-import com.example.talktobook.presentation.screen.DocumentDetailScreen
-import com.example.talktobook.presentation.screen.document.DocumentListScreen
-<<<<<<< HEAD
-import com.example.talktobook.presentation.screen.ChapterEditScreen
-=======
-import com.example.talktobook.presentation.screen.document.DocumentDetailScreen
-import com.example.talktobook.presentation.screen.DocumentMergeScreen
->>>>>>> c9c68cbe
-import com.example.talktobook.ui.components.TalkToBookScreen
-import com.example.talktobook.ui.components.TalkToBookPrimaryButton
-
-@Composable
-fun TalkToBookNavigation(
-    modifier: Modifier = Modifier,
-    navController: NavHostController = rememberNavController(),
-    startDestination: String = Screen.Main.route
-) {
-    NavHost(
-        navController = navController,
-        startDestination = startDestination,
-        modifier = modifier
-    ) {
-        // Main Screen - Placeholder for now
-        composable(Screen.Main.route) {
-            TalkToBookScreen(
-                title = "TalkToBook",
-                scrollable = false
-            ) {
-                Column(
-                    modifier = Modifier.fillMaxSize(),
-                    horizontalAlignment = androidx.compose.ui.Alignment.CenterHorizontally,
-                    verticalArrangement = androidx.compose.foundation.layout.Arrangement.Center
-                ) {
-                    TalkToBookPrimaryButton(
-                        text = "Start Recording",
-                        onClick = {
-                            navController.navigate(Screen.Recording.route)
-                        }
-                    )
-                    
-                    androidx.compose.foundation.layout.Spacer(modifier = Modifier.height(16.dp))
-                    
-                    TalkToBookPrimaryButton(
-                        text = "View Documents",
-                        onClick = {
-                            navController.navigate(Screen.DocumentList.route)
-                        }
-                    )
-                }
-            }
-        }
-
-        // Recording Screen
-        composable(Screen.Recording.route) {
-            RecordingScreen(
-                onNavigateBack = {
-                    navController.popBackStack()
-                },
-                onNavigateToProcessing = {
-                    // Navigate to text view with a placeholder recordingId
-                    // The actual recordingId should be handled by the RecordingScreen when recording completes
-                    navController.navigate(Screen.TextView.createRoute(\"current\"))
-                }
-            )
-        }
-
-        // Text Editing Screen
-        composable(
-            route = Screen.TextView.route,
-            arguments = listOf(navArgument(RECORDING_ID_KEY) { type = NavType.StringType })
-        ) { backStackEntry ->
-            val recordingId = backStackEntry.arguments?.getString(RECORDING_ID_KEY) ?: ""
-            TextViewScreen(
-                recordingId = recordingId,
-                onNavigateBack = {
-                    navController.popBackStack()
-                },
-                onNavigateToDocuments = {
-                    navController.navigate(Screen.DocumentList.route)
-                }
-            )
-        }
-        
-        composable(Screen.DocumentList.route) {
-            DocumentListScreen(
-                onNavigateBack = {
-                    navController.popBackStack()
-                },
-                onNavigateToDocument = { documentId ->
-                    navController.navigate(Screen.DocumentDetail.createRoute(documentId))
-                },
-                onNavigateToMerge = {
-                    navController.navigate(Screen.DocumentMerge.route)
-                },
-                onNavigateToMergeWithSelection = { selectedIds ->
-                    val selectedIdsParam = selectedIds.joinToString(",")
-                    navController.navigate("${Screen.DocumentMerge.route}?selectedIds=$selectedIdsParam")
-                }
-            )
-        }
-        
-        composable(
-            route = Screen.DocumentDetail.route,
-            arguments = listOf(navArgument(DOCUMENT_ID_KEY) { type = NavType.StringType })
-        ) { backStackEntry ->
-            val documentId = backStackEntry.arguments?.getString(DOCUMENT_ID_KEY) ?: ""
-            DocumentDetailScreen(
-                documentId = documentId,
-                onNavigateBack = {
-                    navController.popBackStack()
-                },
-                onNavigateToChapters = {
-                    navController.navigate(Screen.ChapterList.createRoute(documentId))
-                },
-                onNavigateToChapterEdit = { chapterId ->
-                    navController.navigate(Screen.ChapterEdit.createRoute(chapterId))
-                }
-            )
-        }
-        
-        composable(
-            route = "${Screen.DocumentMerge.route}?selectedIds={selectedIds}",
-            arguments = listOf(navArgument("selectedIds") { 
-                type = NavType.StringType
-                defaultValue = ""
-            })
-        ) { backStackEntry ->
-            val selectedIdsParam = backStackEntry.arguments?.getString("selectedIds") ?: ""
-            val selectedIds = if (selectedIdsParam.isNotEmpty()) {
-                selectedIdsParam.split(",")
-            } else {
-                emptyList()
-            }
-            
-            DocumentMergeScreen(
-                onNavigateBack = {
-                    navController.popBackStack()
-<<<<<<< HEAD
-                }
-=======
-                },
-                onNavigateToDocument = { documentId ->
-                    navController.navigate(Screen.DocumentDetail.createRoute(documentId))
-                },
-                selectedDocumentIds = selectedIds
->>>>>>> c9c68cbe
-            )
-        }
-        
-        composable(
-            route = Screen.ChapterList.route,
-            arguments = listOf(navArgument(DOCUMENT_ID_KEY) { type = NavType.StringType })
-        ) { backStackEntry ->
-            val documentId = backStackEntry.arguments?.getString(DOCUMENT_ID_KEY) ?: ""
-            ChapterListScreen(
-                documentId = documentId,
-                onNavigateBack = {
-                    navController.popBackStack()
-                },
-                onNavigateToChapterEdit = { chapterId ->
-                    navController.navigate(Screen.ChapterEdit.createRoute(chapterId))
-                }
-            )
-        }
-        
-        composable(
-            route = Screen.ChapterEdit.route,
-            arguments = listOf(navArgument(CHAPTER_ID_KEY) { type = NavType.StringType })
-        ) { backStackEntry ->
-            val chapterId = backStackEntry.arguments?.getString(CHAPTER_ID_KEY) ?: ""
-            ChapterEditScreen(
-                chapterId = chapterId,
-                onNavigateBack = {
-                    navController.popBackStack()
-                }
-            )
-        }
-    }
-}
-
-
-// Placeholder composables for missing screens
-@Composable
-private fun DocumentMergeScreen(onNavigateBack: () -> Unit) {
-    TalkToBookScreen(title = "Document Merge") {
-        TalkToBookPrimaryButton(
-            text = "Back",
-            onClick = onNavigateBack
-        )
-    }
-}
-
-<<<<<<< HEAD
-=======
-
-
-
->>>>>>> c9c68cbe
-@Composable
-private fun ChapterListScreen(
-    documentId: String,
-    onNavigateBack: () -> Unit,
-    onNavigateToChapterEdit: (String) -> Unit
-) {
-    TalkToBookScreen(title = "Chapters") {
-        TalkToBookPrimaryButton(
-            text = "Back",
-            onClick = onNavigateBack
-        )
-    }
+package com.example.talktobook.ui.navigation
+
+import androidx.compose.foundation.layout.*
+import androidx.compose.runtime.Composable
+import androidx.compose.ui.Modifier
+import androidx.compose.ui.unit.dp
+import androidx.navigation.NavHostController
+import androidx.navigation.NavType
+import androidx.navigation.compose.NavHost
+import androidx.navigation.compose.composable
+import androidx.navigation.compose.rememberNavController
+import androidx.navigation.navArgument
+import androidx.hilt.navigation.compose.hiltViewModel
+import com.example.talktobook.presentation.screen.RecordingScreen
+import com.example.talktobook.presentation.screen.TextViewScreen
+import com.example.talktobook.presentation.screen.DocumentDetailScreen
+import com.example.talktobook.presentation.screen.document.DocumentListScreen
+import com.example.talktobook.presentation.screen.ChapterEditScreen
+import com.example.talktobook.presentation.screen.DocumentMergeScreen
+import com.example.talktobook.ui.components.TalkToBookScreen
+import com.example.talktobook.ui.components.TalkToBookPrimaryButton
+
+@Composable
+fun TalkToBookNavigation(
+    modifier: Modifier = Modifier,
+    navController: NavHostController = rememberNavController(),
+    startDestination: String = Screen.Main.route
+) {
+    NavHost(
+        navController = navController,
+        startDestination = startDestination,
+        modifier = modifier
+    ) {
+        // Main Screen - Placeholder for now
+        composable(Screen.Main.route) {
+            TalkToBookScreen(
+                title = "TalkToBook",
+                scrollable = false
+            ) {
+                Column(
+                    modifier = Modifier.fillMaxSize(),
+                    horizontalAlignment = androidx.compose.ui.Alignment.CenterHorizontally,
+                    verticalArrangement = androidx.compose.foundation.layout.Arrangement.Center
+                ) {
+                    TalkToBookPrimaryButton(
+                        text = "Start Recording",
+                        onClick = {
+                            navController.navigate(Screen.Recording.route)
+                        }
+                    )
+                    
+                    androidx.compose.foundation.layout.Spacer(modifier = Modifier.height(16.dp))
+                    
+                    TalkToBookPrimaryButton(
+                        text = "View Documents",
+                        onClick = {
+                            navController.navigate(Screen.DocumentList.route)
+                        }
+                    )
+                }
+            }
+        }
+
+        // Recording Screen
+        composable(Screen.Recording.route) {
+            RecordingScreen(
+                onNavigateBack = {
+                    navController.popBackStack()
+                },
+                onNavigateToProcessing = {
+                    // Navigate to text view with a placeholder recordingId
+                    // The actual recordingId should be handled by the RecordingScreen when recording completes
+                    navController.navigate(Screen.TextView.createRoute(\"current\"))
+                }
+            )
+        }
+
+        // Text Editing Screen
+        composable(
+            route = Screen.TextView.route,
+            arguments = listOf(navArgument(RECORDING_ID_KEY) { type = NavType.StringType })
+        ) { backStackEntry ->
+            val recordingId = backStackEntry.arguments?.getString(RECORDING_ID_KEY) ?: ""
+            TextViewScreen(
+                recordingId = recordingId,
+                onNavigateBack = {
+                    navController.popBackStack()
+                },
+                onNavigateToDocuments = {
+                    navController.navigate(Screen.DocumentList.route)
+                }
+            )
+        }
+        
+        composable(Screen.DocumentList.route) {
+            DocumentListScreen(
+                onNavigateBack = {
+                    navController.popBackStack()
+                },
+                onNavigateToDocument = { documentId ->
+                    navController.navigate(Screen.DocumentDetail.createRoute(documentId))
+                },
+                onNavigateToMerge = {
+                    navController.navigate(Screen.DocumentMerge.route)
+                },
+                onNavigateToMergeWithSelection = { selectedIds ->
+                    val selectedIdsParam = selectedIds.joinToString(",")
+                    navController.navigate("${Screen.DocumentMerge.route}?selectedIds=$selectedIdsParam")
+                }
+            )
+        }
+        
+        composable(
+            route = Screen.DocumentDetail.route,
+            arguments = listOf(navArgument(DOCUMENT_ID_KEY) { type = NavType.StringType })
+        ) { backStackEntry ->
+            val documentId = backStackEntry.arguments?.getString(DOCUMENT_ID_KEY) ?: ""
+            DocumentDetailScreen(
+                documentId = documentId,
+                onNavigateBack = {
+                    navController.popBackStack()
+                },
+                onNavigateToChapters = {
+                    navController.navigate(Screen.ChapterList.createRoute(documentId))
+                },
+                onNavigateToChapterEdit = { chapterId ->
+                    navController.navigate(Screen.ChapterEdit.createRoute(chapterId))
+                }
+            )
+        }
+        
+        composable(
+            route = "${Screen.DocumentMerge.route}?selectedIds={selectedIds}",
+            arguments = listOf(navArgument("selectedIds") { 
+                type = NavType.StringType
+                defaultValue = ""
+            })
+        ) { backStackEntry ->
+            val selectedIdsParam = backStackEntry.arguments?.getString("selectedIds") ?: ""
+            val selectedIds = if (selectedIdsParam.isNotEmpty()) {
+                selectedIdsParam.split(",")
+            } else {
+                emptyList()
+            }
+            
+            DocumentMergeScreen(
+                onNavigateBack = {
+                    navController.popBackStack()
+                },
+                onNavigateToDocument = { documentId ->
+                    navController.navigate(Screen.DocumentDetail.createRoute(documentId))
+                },
+                selectedDocumentIds = selectedIds
+            )
+        }
+        
+        composable(
+            route = Screen.ChapterList.route,
+            arguments = listOf(navArgument(DOCUMENT_ID_KEY) { type = NavType.StringType })
+        ) { backStackEntry ->
+            val documentId = backStackEntry.arguments?.getString(DOCUMENT_ID_KEY) ?: ""
+            ChapterListScreen(
+                documentId = documentId,
+                onNavigateBack = {
+                    navController.popBackStack()
+                },
+                onNavigateToChapterEdit = { chapterId ->
+                    navController.navigate(Screen.ChapterEdit.createRoute(chapterId))
+                }
+            )
+        }
+        
+        composable(
+            route = Screen.ChapterEdit.route,
+            arguments = listOf(navArgument(CHAPTER_ID_KEY) { type = NavType.StringType })
+        ) { backStackEntry ->
+            val chapterId = backStackEntry.arguments?.getString(CHAPTER_ID_KEY) ?: ""
+            ChapterEditScreen(
+                chapterId = chapterId,
+                onNavigateBack = {
+                    navController.popBackStack()
+                }
+            )
+        }
+    }
+}
+
+
+// Placeholder composables for missing screens
+@Composable
+private fun DocumentMergeScreen(
+    onNavigateBack: () -> Unit,
+    onNavigateToDocument: (String) -> Unit = {},
+    selectedDocumentIds: List<String> = emptyList()
+) {
+    TalkToBookScreen(title = "Document Merge") {
+        TalkToBookPrimaryButton(
+            text = "Back",
+            onClick = onNavigateBack
+        )
+    }
+}
+@Composable
+private fun ChapterListScreen(
+    documentId: String,
+    onNavigateBack: () -> Unit,
+    onNavigateToChapterEdit: (String) -> Unit
+) {
+    TalkToBookScreen(title = "Chapters") {
+        TalkToBookPrimaryButton(
+            text = "Back",
+            onClick = onNavigateBack
+        )
+    }
 }