<<<<<<< HEAD
package com.example.talktobook.ui.theme

import androidx.compose.ui.graphics.Color

// Senior-friendly high contrast colors
// Primary colors - deep blues for readability
val SeniorPrimary = Color(0xFF1565C0) // Deep blue
val SeniorPrimaryVariant = Color(0xFF0D47A1) // Darker blue
val SeniorPrimaryLight = Color(0xFF42A5F5) // Light blue

// Secondary colors - warm colors for comfort
val SeniorSecondary = Color(0xFF388E3C) // Deep green
val SeniorSecondaryVariant = Color(0xFF1B5E20) // Darker green
val SeniorSecondaryLight = Color(0xFF66BB6A) // Light green

// Background colors - high contrast for visibility
val SeniorBackground = Color(0xFFFFFFFF) // Pure white
val SeniorSurface = Color(0xFFF8F9FA) // Very light gray
val SeniorError = Color(0xFFD32F2F) // Deep red for errors

// Text colors - maximum contrast
val SeniorOnPrimary = Color(0xFFFFFFFF) // White on primary
val SeniorOnSecondary = Color(0xFFFFFFFF) // White on secondary
val SeniorOnBackground = Color(0xFF000000) // Black on white background
val SeniorOnSurface = Color(0xFF212121) // Very dark gray on surface
val SeniorOnError = Color(0xFFFFFFFF) // White on error

// Special colors for senior accessibility
val SeniorFocusIndicator = Color(0xFFFF6F00) // Orange for focus states
val SeniorButtonPressed = Color(0xFF0277BD) // Darker blue for pressed state
val SeniorDivider = Color(0xFFBDBDBD) // Medium gray for dividers
val SeniorDisabled = Color(0xFF9E9E9E) // Gray for disabled states

// Legacy colors (kept for compatibility)
val Purple80 = Color(0xFFD0BCFF)
val PurpleGrey80 = Color(0xFFCCC2DC)
val Pink80 = Color(0xFFEFB8C8)

val Purple40 = Color(0xFF6650a4)
val PurpleGrey40 = Color(0xFF625b71)
val Pink40 = Color(0xFF7D5260)
=======
package com.example.talktobook.ui.theme

import androidx.compose.ui.graphics.Color

// Senior-friendly high contrast colors (WCAG AA compliant)
// Light theme colors
val Primary = Color(0xFF1565C0)          // Dark blue - high contrast
val PrimaryContainer = Color(0xFFBBDEFB) // Light blue container
val Secondary = Color(0xFF2E7D32)        // Dark green
val SecondaryContainer = Color(0xFFC8E6C9) // Light green container
val Background = Color(0xFFFFFFFF)        // Pure white background
val Surface = Color(0xFFFAFAFA)          // Light grey surface
val OnPrimary = Color(0xFFFFFFFF)        // White text on primary
val OnSecondary = Color(0xFFFFFFFF)      // White text on secondary
val OnBackground = Color(0xFF212121)     // Dark grey text on background
val OnSurface = Color(0xFF212121)        // Dark grey text on surface
val Error = Color(0xFFD32F2F)            // Red for errors
val OnError = Color(0xFFFFFFFF)          // White text on error

// Dark theme colors
val PrimaryDark = Color(0xFF64B5F6)      // Light blue for dark theme
val PrimaryContainerDark = Color(0xFF0D47A1) // Dark blue container
val SecondaryDark = Color(0xFF81C784)    // Light green for dark theme
val SecondaryContainerDark = Color(0xFF1B5E20) // Dark green container
val BackgroundDark = Color(0xFF121212)   // Dark background
val SurfaceDark = Color(0xFF1E1E1E)      // Dark surface
val OnPrimaryDark = Color(0xFF000000)    // Black text on primary
val OnSecondaryDark = Color(0xFF000000)  // Black text on secondary
val OnBackgroundDark = Color(0xFFE0E0E0) // Light grey text on dark background
val OnSurfaceDark = Color(0xFFE0E0E0)    // Light grey text on dark surface
val ErrorDark = Color(0xFFEF5350)        // Light red for dark theme
val OnErrorDark = Color(0xFF000000)      // Black text on error
>>>>>>> 1b13465a
<|MERGE_RESOLUTION|>--- conflicted
+++ resolved
@@ -1,46 +1,3 @@
-<<<<<<< HEAD
-package com.example.talktobook.ui.theme
-
-import androidx.compose.ui.graphics.Color
-
-// Senior-friendly high contrast colors
-// Primary colors - deep blues for readability
-val SeniorPrimary = Color(0xFF1565C0) // Deep blue
-val SeniorPrimaryVariant = Color(0xFF0D47A1) // Darker blue
-val SeniorPrimaryLight = Color(0xFF42A5F5) // Light blue
-
-// Secondary colors - warm colors for comfort
-val SeniorSecondary = Color(0xFF388E3C) // Deep green
-val SeniorSecondaryVariant = Color(0xFF1B5E20) // Darker green
-val SeniorSecondaryLight = Color(0xFF66BB6A) // Light green
-
-// Background colors - high contrast for visibility
-val SeniorBackground = Color(0xFFFFFFFF) // Pure white
-val SeniorSurface = Color(0xFFF8F9FA) // Very light gray
-val SeniorError = Color(0xFFD32F2F) // Deep red for errors
-
-// Text colors - maximum contrast
-val SeniorOnPrimary = Color(0xFFFFFFFF) // White on primary
-val SeniorOnSecondary = Color(0xFFFFFFFF) // White on secondary
-val SeniorOnBackground = Color(0xFF000000) // Black on white background
-val SeniorOnSurface = Color(0xFF212121) // Very dark gray on surface
-val SeniorOnError = Color(0xFFFFFFFF) // White on error
-
-// Special colors for senior accessibility
-val SeniorFocusIndicator = Color(0xFFFF6F00) // Orange for focus states
-val SeniorButtonPressed = Color(0xFF0277BD) // Darker blue for pressed state
-val SeniorDivider = Color(0xFFBDBDBD) // Medium gray for dividers
-val SeniorDisabled = Color(0xFF9E9E9E) // Gray for disabled states
-
-// Legacy colors (kept for compatibility)
-val Purple80 = Color(0xFFD0BCFF)
-val PurpleGrey80 = Color(0xFFCCC2DC)
-val Pink80 = Color(0xFFEFB8C8)
-
-val Purple40 = Color(0xFF6650a4)
-val PurpleGrey40 = Color(0xFF625b71)
-val Pink40 = Color(0xFF7D5260)
-=======
 package com.example.talktobook.ui.theme
 
 import androidx.compose.ui.graphics.Color
@@ -73,4 +30,25 @@
 val OnSurfaceDark = Color(0xFFE0E0E0)    // Light grey text on dark surface
 val ErrorDark = Color(0xFFEF5350)        // Light red for dark theme
 val OnErrorDark = Color(0xFF000000)      // Black text on error
->>>>>>> 1b13465a
+
+// Additional senior-friendly colors for special states
+val SeniorPrimary = Primary // Alias for consistency
+val SeniorPrimaryVariant = Color(0xFF0D47A1) // Darker blue
+val SeniorPrimaryLight = Color(0xFF42A5F5) // Light blue
+val SeniorSecondary = Secondary // Alias for consistency
+val SeniorSecondaryVariant = Color(0xFF1B5E20) // Darker green
+val SeniorSecondaryLight = Color(0xFF66BB6A) // Light green
+val SeniorBackground = Background // Alias
+val SeniorSurface = Surface // Alias
+val SeniorError = Error // Alias
+val SeniorOnPrimary = OnPrimary // Alias
+val SeniorOnSecondary = OnSecondary // Alias
+val SeniorOnBackground = OnBackground // Alias
+val SeniorOnSurface = OnSurface // Alias
+val SeniorOnError = OnError // Alias
+
+// Special colors for senior accessibility
+val SeniorFocusIndicator = Color(0xFFFF6F00) // Orange for focus states
+val SeniorButtonPressed = Color(0xFF0277BD) // Darker blue for pressed state
+val SeniorDivider = Color(0xFFBDBDBD) // Medium gray for dividers
+val SeniorDisabled = Color(0xFF9E9E9E) // Gray for disabled states